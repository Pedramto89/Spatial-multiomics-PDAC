--- conflicted
+++ resolved
@@ -14,7 +14,10 @@
 
 ## Data
 - **Source:** Public dataset from *Ateeq M. Khaliq et al.*, **Nat Genet 2024** (30 matched primary & metastatic PDAC samples).
-- **Weblink:** https://www.nature.com/articles/s41588-024-01914-4
+- **Article link:** https://doi.org/10.1038/s41588-024-01914-4
+- **Original Format:** RDS files provided by authors.
+- **Processed Format:** Converted to `h5ad` for compatibility with Scanpy-based tools.
+- **Access:** https://doi.org/10.6084/m9.figshare.28835765.v1
 - **Status:** Already pre‑processed, quality‑controlled, doublet‑filtered (Seurat/Scanpy).
 
 ---
@@ -29,7 +32,6 @@
    - Nodes: cells / spots.  
    - Edges: spatial distance + expression similarity.
 
-<<<<<<< HEAD
 3. **Encoder Setup**  
    - Spatial encoder → GNN layers.  
    - RNA encoder → dense layers.  
@@ -57,18 +59,4 @@
 ## Expected Outcomes
 - **Method:** Open‑source framework for spatial multi‑omics integration.  
 - **Insights:** Spatially coherent signatures of tumor, stroma, and immune niches.  
-- **Applications:** Diagnostics, prognostics, and therapy guidance in PDAC and beyond.
-
-
-## Expected Outcomes
-- **Method:** Open‑source framework for spatial multi‑omics integration.  
-- **Insights:** Spatially coherent signatures of tumor, stroma, and immune niches.  
-- **Applications:** Diagnostics, prognostics, and therapy guidance in PDAC and beyond.
-=======
-
-The dataset utilized in this project originates from the article "Spatial transcriptomic analysis of primary and metastatic pancreatic cancers highlights tumor microenvironmental heterogeneity," published in Nature Genetics in 2024 (Article link: https://doi.org/10.1038/s41588-024-01914-4).
-The original data provided by the authors was stored in an RDS format. For the purposes of this project, we converted it into an h5ad file format and made it publicly accessible through the following repository: https://doi.org/10.6084/m9.figshare.28835765.v1.
-
-
-... to be completed 
->>>>>>> fff6e533
+- **Applications:** Diagnostics, prognostics, and therapy guidance in PDAC and beyond.